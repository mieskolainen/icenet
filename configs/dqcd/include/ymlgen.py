--- conflicted
+++ resolved
@@ -36,13 +36,8 @@
 
         # MC signal
         if isMC == 'true' and m != 'null':
-<<<<<<< HEAD
-          param_name   = f'm_{m}_ctau_{ctau}_xiO_{rp["xi2str"][xi_pair[0]]}_xiL_{rp["xi2str"][xi_pair[1]]}'
-          process_name = f'{process}_{param_name}'  
-=======
           param_name   = f'm_{m}_ctau_{ctau}_xiO_{[xi_pair[0]]}_xiL_{[xi_pair[1]]}'
           process_name = f'{process}_{param_name}'
->>>>>>> 225035af
           folder_name  = f'{process_name}'
 
         # MC background
@@ -169,16 +164,9 @@
   # ------------------------------------------
   
   rp = {}
-<<<<<<< HEAD
-  rp['m']         = ['2', '5', '10', '15', '20']
-  rp['ctau']      = ['1', '10', '50', '100', '500'] 
-  rp['xi_pair']   = [['1', '1']]
-  rp['xi2str']    = {'1': '1', '2.5': '2p5'}
-=======
   rp['m']       = ['2', '5', '10', '15', '20']
   rp['ctau']    = ['1', '10', '50', '100', '500'] 
   rp['xi_pair'] = [['1', '1']]
->>>>>>> 225035af
   
   param = {
     'outputfile':      outputfile,
@@ -211,18 +199,10 @@
   # ------------------------------------------
   
   rp = {}
-<<<<<<< HEAD
-  rp['m']         = ['10', '15', '20']
-  rp['ctau']      = ['10', '50', '100', '500'] 
-  rp['xi_pair']   = [['1', '1'], ['2.5', '1'], ['2.5', '2.5']]
-  rp['xi2str']    = {'1': '1', '2.5': '2p5'}
-
-=======
   rp['m']       = ['10', '15', '20']
   rp['ctau']    = ['10', '50', '100', '500'] 
   rp['xi_pair'] = [['1', '1'], ['2p5', '1'], ['2p5', '2p5']]
   
->>>>>>> 225035af
   param = {
     'outputfile':      outputfile,
     'rp':              rp,
@@ -373,12 +353,7 @@
   printer_newmodels(**param)
 
 
-<<<<<<< HEAD
-
-def QCD(outputfile, filerange='*'):
-=======
 def QCD(outputfile, filerange='*', paramera='old'):
->>>>>>> 225035af
 
   processes = [ \
   {'path':     'bparkProductionAll_V1p3',
@@ -453,18 +428,6 @@
   
   rp = {}
 
-<<<<<<< HEAD
-  #old models
-  '''
-  rp['m']       = ['null']
-  rp['ctau']    = ['null'] 
-  rp['xi_pair'] = [['null', 'null']]
-  rp['xi2str']  = ['null']
-  '''
-  #new models
-  rp['mpi_mA_pair']     = [['null', 'null']]
-  rp['ctau']            = ['null']
-=======
   if   paramera == 'old':
       
     rp['m']       = ['null']
@@ -483,7 +446,6 @@
   
   else:
     raise Exception('Unknown model string')
->>>>>>> 225035af
 
   for i in range(len(processes)):
 
@@ -513,122 +475,8 @@
     else:
       pfunc(**param, flush_index=i)
 
-<<<<<<< HEAD
-def QCD_old_model(outputfile, filerange='*'):
-
-  processes = [ \
-  {'path':     'bparkProductionAll_V1p3',
-   'process':  'QCD_Pt-15To20_MuEnrichedPt5_TuneCP5_13TeV-pythia8_RunIISummer20UL18MiniAODv2-106X_upgrade2018_realistic_v16_L1v1-v2',
-   'end_name': 'MINIAODSIM_v1p1_generationSync',
-   'xs': 2799000.0} # pb
-  ,
-  
-  {'path':     'bparkProductionAll_V1p3',
-   'process':  'QCD_Pt-20To30_MuEnrichedPt5_TuneCP5_13TeV-pythia8_RunIISummer20UL18MiniAODv2-106X_upgrade2018_realistic_v16_L1v1-v2',
-   'end_name': 'MINIAODSIM_v1p1_generationSync',
-   'xs': 2526000.0 }
-  ,
-
-  {'path':     'bparkProductionAll_V1p3',
-   'process':  'QCD_Pt-30To50_MuEnrichedPt5_TuneCP5_13TeV-pythia8_RunIISummer20UL18MiniAODv2-106X_upgrade2018_realistic_v16_L1v1-v2',
-   'end_name': 'MINIAODSIM_v1p1_generationSync',
-   'xs': 1362000.0}
-  ,
-
-  {'path':     'bparkProductionAll_V1p3',
-   'process':  'QCD_Pt-50To80_MuEnrichedPt5_TuneCP5_13TeV-pythia8_RunIISummer20UL18MiniAODv2-106X_upgrade2018_realistic_v16_L1v1-v2',
-   'end_name': 'MINIAODSIM_v1p1_generationSync',
-   'xs': 376600.0}
-  ,
-
-  {'path':     'bparkProductionAll_V1p3',
-   'process':  'QCD_Pt-80To120_MuEnrichedPt5_TuneCP5_13TeV-pythia8_RunIISummer20UL18MiniAODv2-106X_upgrade2018_realistic_v16_L1v1-v2',
-   'end_name': 'MINIAODSIM_v1p1_generationSync',
-   'xs': 88930.0} 
-  ,
-
-  {'path':     'bparkProductionAll_V1p3',
-   'process':  'QCD_Pt-120To170_MuEnrichedPt5_TuneCP5_13TeV-pythia8_RunIISummer20UL18MiniAODv2-106X_upgrade2018_realistic_v16_L1v1-v2',
-   'end_name': 'MINIAODSIM_v1p1_generationSync',
-   'xs': 21230.0}  
-  ,
-
-  {'path':     'bparkProductionAll_V1p3',
-   'process':  'QCD_Pt-170To300_MuEnrichedPt5_TuneCP5_13TeV-pythia8_RunIISummer20UL18MiniAODv2-106X_upgrade2018_realistic_v16_L1v1-v2',
-   'end_name': 'MINIAODSIM_v1p1_generationSync',
-   'xs': 7055.0}
-  ,
-  {'path':     'bparkProductionAll_V1p3',
-   'process':  'QCD_Pt-300To470_MuEnrichedPt5_TuneCP5_13TeV-pythia8_RunIISummer20UL18MiniAODv2-106X_upgrade2018_realistic_v16_L1v1-v2',
-   'end_name': 'MINIAODSIM_v1p1_generationSync',
-   'xs': 619.3} 
-  ,
-
-  {'path':     'bparkProductionAll_V1p3',
-   'process':  'QCD_Pt-470To600_MuEnrichedPt5_TuneCP5_13TeV-pythia8_RunIISummer20UL18MiniAODv2-106X_upgrade2018_realistic_v16_L1v1-v2',
-   'end_name': 'MINIAODSIM_v1p1_generationSync',
-   'xs': 59.24}
-  ,
-
-  {'path':     'bparkProductionAll_V1p3',
-   'process':  'QCD_Pt-600To800_MuEnrichedPt5_TuneCP5_13TeV-pythia8_RunIISummer20UL18MiniAODv2-106X_upgrade2018_realistic_v16_L1v1-v2',
-   'end_name': 'MINIAODSIM_v1p1_generationSync',
-   'xs': 18.21}
-  ,
-
-  {'path':     'bparkProductionAll_V1p3',
-   'process':  'QCD_Pt-800To1000_MuEnrichedPt5_TuneCP5_13TeV-pythia8_RunIISummer20UL18MiniAODv2-106X_upgrade2018_realistic_v16_L1v1-v2',
-   'end_name': 'MINIAODSIM_v1p1_generationSync',
-   'xs': 3.275}
-  ,
-
-  {'path':     'bparkProductionAll_V1p3',
-   'process':  'QCD_Pt-1000_MuEnrichedPt5_TuneCP5_13TeV-pythia8_RunIISummer20UL18MiniAODv2-106X_upgrade2018_realistic_v16_L1v1-v2',
-   'end_name': 'MINIAODSIM_v1p1_generationSync',
-   'xs': 1.078} ]
-  
-  rp = {}
-
-  #old models
-  
-  rp['m']       = ['null']
-  rp['ctau']    = ['null'] 
-  rp['xi_pair'] = [['null', 'null']]
-  rp['xi2str']  = ['null']
-
-  for i in range(len(processes)):
-
-    # ------------------------------------------
-    # Basic
-    filename        = f'output_{filerange}.root'
-    force_xs        = 'false'
-    isMC            = 'true'
-    maxevents_scale = '1.0'
-    # ------------------------------------------
-
-    param = {
-      'outputfile':      outputfile,
-      'rp':              rp,
-      'process':         processes[i]['process'],
-      'path':            processes[i]['path'],
-      'end_name':        processes[i]['end_name'],
-      'filename':        filename,
-      'xs':              processes[i]['xs'],
-      'force_xs':        force_xs,
-      'isMC':            isMC,
-      'maxevents_scale': maxevents_scale
-    }
-
-    if i == 0:
-      printer(**param)
-    else:
-      printer(**param, flush_index=i)
-
-def data(outputfile, filerange='*', period='B'):
-=======
      
 def data(outputfile, filerange='*', period='B', paramera='old'):
->>>>>>> 225035af
 
   processes = None
   
@@ -662,19 +510,6 @@
   else:
     raise Exception(__name__ + f'.data: Unknown period "{period}" chosen')
   
-<<<<<<< HEAD
-  rp              = {}
-  '''
-  rp['m']         = ['null']
-  rp['ctau']      = ['null'] 
-  rp['xi_pair']   = [['null', 'null']]
-  rp['xi2str']    = ['null']
-  '''
-  
-  rp['mpi']     = ['null']
-  rp['mA']      = ['null']
-  rp['ctau']    = ['null']
-=======
   rp = {}
   
   if   paramera == 'old':
@@ -697,7 +532,6 @@
   else:
     raise Exception('Unknown model type')
   
->>>>>>> 225035af
   for i in range(len(processes)):
 
     # ------------------------------------------
@@ -766,14 +600,7 @@
     scenarioC(outputfile=outputfile, filerange=args.filerange)
 
   elif args.process == 'QCD':
-<<<<<<< HEAD
-    QCD(outputfile=outputfile, filerange=args.filerange)
-
-  elif args.process == 'QCD_old_model':
-    QCD_old_model(outputfile=outputfile, filerange=args.filerange)
-=======
     QCD(outputfile=outputfile, filerange=args.filerange,  paramera=args.paramera)
->>>>>>> 225035af
   
   elif args.process == 'data-B':
     data(outputfile=outputfile, filerange=args.filerange, period='B', paramera=args.paramera)
